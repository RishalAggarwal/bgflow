--- conflicted
+++ resolved
@@ -17,32 +17,11 @@
             assert len(mean.shape) == 1, "`mean` must be a vector"
             assert mean.shape[-1] == self.dim, "`mean` must have dimension `dim`"
             self.register_buffer("_mean", mean.unsqueeze(0))
-<<<<<<< HEAD
         self._has_cov = False
         if cov is not None:
             self.set_cov(cov)
         self._compute_Z()
 
-=======
-        self._has_cov = (cov is not None)
-        if self._has_cov:
-            assert len(cov.shape) == 2 and cov.shape[0] == cov.shape[1],\
-                "`cov` must be square matrix"
-            assert cov.shape[0] == self.dim and cov.shape[1] == self.dim,\
-                "`cov` must have dimension `[dim, dim]`"
-            assert _is_symmetric_matrix(cov), "`cov` must be symmetric"
-            diag, rot = torch.eig(cov, eigenvectors=True)
-            assert torch.allclose(diag[:, 1], torch.zeros_like(diag[:, 1])),\
-                "`cov` possesses complex valued eigenvalues"
-            diag = diag[:, 0]
-            assert torch.all(diag > 0), "`cov` must be positive definite"
-            self.register_buffer("_log_diag", diag.log().unsqueeze(0))
-            self.register_buffer("_rot", rot)
-        self._log_Z = dim/2 * np.log(2 * np.pi) 
-        if self._has_cov:
-            self._log_Z += 1/2 * torch.slogdet(cov)[1]
-        
->>>>>>> a6bc7451
     def _energy(self, x):
         if self._has_mean:
             x = x - self._mean
