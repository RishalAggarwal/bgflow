--- conflicted
+++ resolved
@@ -1,11 +1,7 @@
 from .base import Energy
-<<<<<<< HEAD
 from .double_well import (
     DoubleWellEnergy,
     MultiDimensionalDoubleWell,
 )
 from .particles import RepulsiveParticles, HarmonicParticles
-=======
-from .double_well import DoubleWellEnergy
-from .lennard_jones import LennardJonesPotential
->>>>>>> 56dc1b47
+from .lennard_jones import LennardJonesPotential